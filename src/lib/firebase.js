// Import the functions you need from the SDKs you need
import { initializeApp } from 'firebase/app';
import { getFirestore, setLogLevel } from 'firebase/firestore';
import { getAuth, GoogleAuthProvider } from 'firebase/auth';
import { getStorage } from 'firebase/storage';
import { getFunctions } from 'firebase/functions';
import { initializeAppCheck, ReCaptchaV3Provider } from 'firebase/app-check';

// TODO: Add SDKs for Firebase products that you want to use
// https://firebase.google.com/docs/web/setup#available-libraries

// Your web app's Firebase configuration
// For Firebase JS SDK v7.20.0 and later, measurementId is optional
const firebaseConfig = {
  apiKey: import.meta.env.VITE_FIREBASE_API_KEY,
  authDomain: import.meta.env.VITE_FIREBASE_AUTH_DOMAIN,
  projectId: import.meta.env.VITE_FIREBASE_PROJECT_ID,
  storageBucket: import.meta.env.VITE_FIREBASE_STORAGE_BUCKET,
  messagingSenderId: import.meta.env.VITE_FIREBASE_MESSAGING_SENDER_ID,
  appId: import.meta.env.VITE_FIREBASE_APP_ID,
  measurementId: import.meta.env.VITE_FIREBASE_MEASUREMENT_ID
};

// Initialize Firebase
const app = initializeApp(firebaseConfig);

<<<<<<< HEAD
if (typeof window !== 'undefined') {
  const key = import.meta.env.VITE_RECAPTCHA_V3_SITE_KEY;
  if (key) {
    initializeAppCheck(app, {
      provider: new ReCaptchaV3Provider(key),
      isTokenAutoRefreshEnabled: true,
    });
  } else {
    console.warn('App Check key missing; continuing without App Check.');
  }
}

=======
// App Check (browser only)
if (typeof window !== 'undefined') {
  initializeAppCheck(app, {
    provider: new ReCaptchaV3Provider(import.meta.env.VITE_RECAPTCHA_V3_SITE_KEY),
    isTokenAutoRefreshEnabled: true,
  });
}

// Core SDKs
>>>>>>> 8365b7e4
const firestore = getFirestore(app);
const auth = getAuth(app);
const googleProvider = new GoogleAuthProvider();
const storage = getStorage(app);

// Functions MUST use the same region you deployed to.
const functions = getFunctions(app, 'europe-west3');

// setLogLevel("debug");

// Emulator (optional)
// if (import.meta.env.DEV) connectFunctionsEmulator(functions, '127.0.0.1', 5001);

export { app, firestore, auth, storage, functions, googleProvider };<|MERGE_RESOLUTION|>--- conflicted
+++ resolved
@@ -24,20 +24,6 @@
 // Initialize Firebase
 const app = initializeApp(firebaseConfig);
 
-<<<<<<< HEAD
-if (typeof window !== 'undefined') {
-  const key = import.meta.env.VITE_RECAPTCHA_V3_SITE_KEY;
-  if (key) {
-    initializeAppCheck(app, {
-      provider: new ReCaptchaV3Provider(key),
-      isTokenAutoRefreshEnabled: true,
-    });
-  } else {
-    console.warn('App Check key missing; continuing without App Check.');
-  }
-}
-
-=======
 // App Check (browser only)
 if (typeof window !== 'undefined') {
   initializeAppCheck(app, {
@@ -47,7 +33,6 @@
 }
 
 // Core SDKs
->>>>>>> 8365b7e4
 const firestore = getFirestore(app);
 const auth = getAuth(app);
 const googleProvider = new GoogleAuthProvider();
